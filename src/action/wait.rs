//! [`wait`] creates a task that run the until the condition is met.
//!
//! actions
//!
//! - [`wait::output`]
//! - [`wait::both`]
//! - [`wait::until`]
//! - [`wait::all`](crate::prelude::wait::all())
//! - [`wait_all!`](crate::wait_all)
//! - [`wait::either`]
//! - [`wait::event`]
//! - [`wait::state`]
//! - [`wait::switch`]
//! - [`wait::input`]
//! - [`wait::audio`] (require feature flag `audio`)
//! - [`wait::any`]


use bevy::prelude::{In, IntoSystem, System, World};

pub use _any::any;
pub use _both::both;
pub use _either::*;

use crate::action::seed::ActionSeed;
use crate::prelude::wait;
use crate::runner::{CancellationToken, Output, Runner};


pub mod event;
pub mod input;
pub mod state;
pub mod switch;
<<<<<<< HEAD

pub use all::{all, private};

=======
pub use all::{all, private};
>>>>>>> 4068fa01
#[cfg(feature = "audio")]
pub mod audio;
#[path = "wait/either.rs"]
mod _either;
#[path = "wait/both.rs"]
mod _both;
#[path = "wait/any.rs"]
mod _any;
mod all;

/// Run until it returns [`Option::Some`].
/// The contents of Some will be return value of the task.
///
/// ## Examples
///
/// ```
/// use bevy::app::AppExit;
/// use bevy::prelude::*;
/// use bevy_flurx::prelude::*;
///
/// Reactor::schedule(|task| async move{
///     task.will(Update, wait::output(||{
///         Some(())
///     })).await;
/// });
/// ```
#[inline(always)]
pub fn output<Sys, Input, Out, Marker>(system: Sys) -> ActionSeed<Input, Out>
    where
        Sys: IntoSystem<Input, Option<Out>, Marker> + 'static,
        Input: Clone + 'static,
        Out: 'static,
{
    ActionSeed::new(move |input, output| {
        WaitRunner{
            system: IntoSystem::into_system(system),
            input,
            output,
            init: false,
        }
    })
}

/// Run until it returns true.
///
/// ## Examples
/// 
/// ```
/// use bevy::app::AppExit;
/// use bevy::prelude::*;
/// use bevy_flurx::prelude::*;
///
/// Reactor::schedule(|task| async move{
///     task.will(Update, wait::until(|mut count: Local<usize>|{
///         *count += 1;
///         *count == 4
///     })).await;
/// });
///```
#[inline(always)]
pub fn until<Input, Sys, M>(system: Sys) -> ActionSeed<Input>
    where
        Sys: IntoSystem<Input, bool, M> + 'static,
        Input: Clone + 'static,
{
    wait::output(system.pipe(
        |In(finish): In<bool>| {
            if finish {
                Some(())
            } else {
                None
            }
        }))
}

struct WaitRunner<Sys, I, O> {
    system: Sys,
    input: I,
    output: Output<O>,
    init: bool,
}

impl<Sys, In, Out> Runner for WaitRunner<Sys, In, Out>
    where
        Sys: System<In=In, Out=Option<Out>>,
        In: Clone + 'static,
        Out: 'static
{
    fn run(&mut self, world: &mut World, _: &CancellationToken) -> bool {
        if !self.init {
            self.system.initialize(world);
            self.init = true;
        }

        let out = self.system.run(self.input.clone(), world);
        self.system.apply_deferred(world);
        if let Some(o) = out {
            self.output.set(o);
            true
        } else {
            false
        }
    }

    fn on_cancelled(&mut self, _: &mut World) {
    }
}

#[cfg(test)]
mod tests {
    use bevy::app::{AppExit, PreUpdate, Startup};
    use bevy::ecs::system::RunSystemOnce;
    use bevy::prelude::{Commands, EventWriter, In, Local, Update};
    use bevy_test_helper::event::{TestEvent1, TestEvent2};

    use crate::action::{once, wait};
    use crate::action::wait::until;
    use crate::reactor::Reactor;
    use crate::tests::test_app;

    #[test]
    fn count_up() {
        let mut app = test_app();
        app.world.run_system_once(|mut commands: Commands| {
            commands.spawn(Reactor::schedule(|task| async move {
                task.will(
                    Update,
                    until(|mut count: Local<u32>| {
                        *count += 1;
                        *count == 2
                    }),
                )
                    .await;

                task.will(Update, once::non_send::insert().with(AppExit)).await;
            }));
        });

        app.update();
        assert!(app.world.get_non_send_resource::<AppExit>().is_none());
        app.update();
        assert!(app.world.get_non_send_resource::<AppExit>().is_none());
        app.update();
        assert!(app.world.get_non_send_resource::<AppExit>().is_some());
    }

    #[test]
    fn count_up_until_with_input() {
        let mut app = test_app();

        app.world.run_system_once(|mut commands: Commands| {
            commands.spawn(Reactor::schedule(|task| async move {
                task.will(
                    Update,
                    until(|input: In<u32>, mut count: Local<u32>| {
                        *count += 1 + input.0;
                        *count == 4
                    }).with(1),
                )
                    .await;

                task.will(Update, once::non_send::insert().with(AppExit)).await;
            }));
        });
        app.update();
        assert!(app.world.get_non_send_resource::<AppExit>().is_none());
        app.update();
        assert!(app.world.get_non_send_resource::<AppExit>().is_none());
        app.update();
        assert!(app.world.get_non_send_resource::<AppExit>().is_some());
    }

    #[test]
    fn wait_event() {
        let mut app = test_app();
        app
            .add_systems(Startup, |mut commands: Commands| {
                commands.spawn(Reactor::schedule(|task| async move {
                    let event = task.will(PreUpdate, wait::event::read::<AppExit>()).await;
                    task.will(Update, once::non_send::insert().with(event)).await;
                }));
            });

        app.update();
        assert!(app.world.get_non_send_resource::<AppExit>().is_none());

        app.world
            .run_system_once(|mut w: EventWriter<AppExit>| w.send(AppExit));
        app.update();
        assert!(app.world.get_non_send_resource::<AppExit>().is_none());

        app.update();
        assert!(app.world.get_non_send_resource::<AppExit>().is_some());
    }

    #[test]
    fn both_read_event1_and_event2() {
        let mut app = test_app();
        app
            .add_systems(Startup, |mut commands: Commands| {
                commands.spawn(Reactor::schedule(|task| async move {
                    let t1 = wait::event::read::<TestEvent1>();
                    let t2 = wait::event::read::<TestEvent2>();

                    let (event1, event2) = task.will(Update, wait::both(t1, t2)).await;
                    assert_eq!(event1, TestEvent1);
                    assert_eq!(event2, TestEvent2);
                    task.will(Update, once::non_send::insert().with(AppExit)).await;
                }));
            });

        app.update();

        app.world.run_system_once(|mut w: EventWriter<TestEvent1>| w.send(TestEvent1));
        app.update();
        assert!(app.world.get_non_send_resource::<AppExit>().is_none());

        app.world.run_system_once(|mut w: EventWriter<TestEvent2>| w.send(TestEvent2));
        app.update();
        assert!(app.world.get_non_send_resource::<AppExit>().is_none());

        app.update();
        assert!(app.world.get_non_send_resource::<AppExit>().is_some());
    }
}<|MERGE_RESOLUTION|>--- conflicted
+++ resolved
@@ -21,23 +21,17 @@
 pub use _any::any;
 pub use _both::both;
 pub use _either::*;
+pub use all::{all, private};
 
 use crate::action::seed::ActionSeed;
 use crate::prelude::wait;
 use crate::runner::{CancellationToken, Output, Runner};
-
 
 pub mod event;
 pub mod input;
 pub mod state;
 pub mod switch;
-<<<<<<< HEAD
-
-pub use all::{all, private};
-
-=======
-pub use all::{all, private};
->>>>>>> 4068fa01
+
 #[cfg(feature = "audio")]
 pub mod audio;
 #[path = "wait/either.rs"]
