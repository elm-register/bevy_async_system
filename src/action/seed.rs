--- conflicted
+++ resolved
@@ -31,21 +31,12 @@
             BoxedRunner::new(f(input, token, output))
         }), PhantomData)
     }
-<<<<<<< HEAD
-    
-    /// Define [`ActionSeed`] based on the function that returns an action from the input.
-    /// 
-    /// 
-    /// # Examples
-    /// 
-=======
 
     /// Define [`ActionSeed`] based on the function that returns an action from the input.
     ///
     ///
     /// # Examples
     ///
->>>>>>> df8ec4eb
     /// ```no_run
     /// use bevy::prelude::In;
     /// use bevy_flurx::prelude::*;
@@ -58,25 +49,15 @@
     /// });
     /// ```
     #[inline]
-<<<<<<< HEAD
-    pub fn define<A>(f: impl FnOnce(I) -> A + 'static) -> ActionSeed<I, O>
-        where 
-            A: Into<Action<I, O>>
-=======
     pub fn define<I2, A>(f: impl FnOnce(I) -> A + 'static) -> ActionSeed<I, O>
         where
             I2: 'static,
             A: Into<Action<I2, O>>
->>>>>>> df8ec4eb
     {
         ActionSeed::from(|input, token, output|{
             f(input).into().into_runner(token, output)
         })
     }
-<<<<<<< HEAD
-    
-=======
->>>>>>> df8ec4eb
 
     /// Into [`Action`] with `input`.
     ///
@@ -102,3 +83,4 @@
     }
 }
 
+
