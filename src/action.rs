//!
//!
//! - [`once`]
//! - [`wait`]
//! - [`delay`]

use std::marker::PhantomData;

use bevy::prelude::{System, World};

use crate::runner::{TaskOutput, TaskRunner};
use crate::runner::multi_times::MultiTimesRunner;

pub mod once;
pub mod wait;
pub mod repeat;
pub mod delay;
<<<<<<< HEAD
pub mod switch;
mod sequence;
=======
pub mod sequence;
mod sequence_with_output;
>>>>>>> 059b1588


#[doc(hidden)]
pub struct WithInput;

#[doc(hidden)]
pub struct WithoutInput;

/// Represents the system passed to [`ReactiveTask`](crate::task::ReactiveTask).
pub trait TaskAction<Marker = WithInput> {
    /// The input of the system.
    type In;

    /// The output of the system.
    type Out;

    /// Convert itself to [`TaskRunner`](crate::runner::TaskRunner).
    fn to_runner(self, output: TaskOutput<Self::Out>) -> impl TaskRunner;
}

impl<Out, Sys> TaskAction<WithoutInput> for Sys
    where
        Sys: System<In=(), Out=Option<Out>>,
        Out: 'static
{
    type In = ();
    type Out = Out;

    #[inline(always)]
    fn to_runner(self, output: TaskOutput<Self::Out>) -> impl TaskRunner {
        MultiTimesRunner::new(self, (), output)
    }
}

/// Create the action based on the system and its input value.
#[inline]
pub fn with<Sys, Input, Out>(input: Input, system: Sys) -> impl TaskAction<WithInput, In=Input, Out=Out>
    where
        Sys: System<In=Input, Out=Option<Out>>,
        Input: Clone + 'static,
        Out: 'static
{
    struct WithAction<Sys, In, Out>(In, Sys, PhantomData<Out>)
        where In: Clone + 'static,
              Sys: System<In=In, Out=Option<Out>>;

    impl<Sys, In, Out> TaskAction for WithAction<Sys, In, Out>
        where In: Clone + 'static,
              Sys: System<In=In, Out=Option<Out>>,
              Out: 'static
    {
        type In = In;

        type Out = Out;

        #[inline(always)]
        fn to_runner(self, output: TaskOutput<Self::Out>) -> impl TaskRunner {
            MultiTimesRunner::new(self.1, self.0, output)
        }
    }
    
    WithAction(input, system, PhantomData)
}

/// Convert to the output of action to tuple. 
pub fn to_tuple<M, I, O>(action: impl TaskAction<M, In=I, Out=O> + 'static) -> impl TaskAction<M, In=I, Out=(O, )>
    where
        M: 'static
{
    struct Action<A, I, O>(A, PhantomData<(I, O)>);

    impl<M, I, O, A> TaskAction<M> for Action<A, I, O>
        where
            A: TaskAction<M, In=I, Out=O> + 'static,
            M: 'static
    {
        type In = I;
        type Out = (O, );

        fn to_runner(self, output: TaskOutput<Self::Out>) -> impl TaskRunner {
            let o = TaskOutput::default();
            let r = self.0.to_runner(o.clone());
            Runner {
                r: Box::new(r),
                o,
                output,
            }
        }
    }

    struct Runner<O> {
        r: Box<dyn TaskRunner>,
        o: TaskOutput<O>,
        output: TaskOutput<(O, )>,
    }
    impl<O> TaskRunner for Runner<O> {
        fn run(&mut self, world: &mut World) -> bool {
            self.r.run(world);
            if let Some(o) = self.o.take() {
                self.output.replace((o, ));
                true
            } else {
                false
            }
        }
    }
    Action(action, PhantomData)
}<|MERGE_RESOLUTION|>--- conflicted
+++ resolved
@@ -15,13 +15,8 @@
 pub mod wait;
 pub mod repeat;
 pub mod delay;
-<<<<<<< HEAD
-pub mod switch;
-mod sequence;
-=======
 pub mod sequence;
 mod sequence_with_output;
->>>>>>> 059b1588
 
 
 #[doc(hidden)]
